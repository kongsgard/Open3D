# Configure a header file to pass the version settings to the source code
configure_file("${PROJECT_SOURCE_DIR}/src/Open3D/Open3D.h.in"
               "${PROJECT_SOURCE_DIR}/src/Open3D/Open3D.h")
configure_file("${PROJECT_SOURCE_DIR}/src/Open3D/Open3DConfig.h.in"
               "${PROJECT_SOURCE_DIR}/src/Open3D/Open3DConfig.h")

# Subdirectories
add_subdirectory(Camera)
add_subdirectory(ColorMap)
add_subdirectory(Core)
add_subdirectory(Geometry)
add_subdirectory(Integration)
add_subdirectory(Odometry)
add_subdirectory(Registration)
add_subdirectory(Utility)
add_subdirectory(IO)
if (ENABLE_GUI)
    add_subdirectory(GUI)
endif()
add_subdirectory(Visualization)

# Source group for Visual Studio
ADD_SOURCE_GROUP(Camera)
ADD_SOURCE_GROUP(ColorMap)
ADD_SOURCE_GROUP(Core)
ADD_SOURCE_GROUP(Geometry)
ADD_SOURCE_GROUP(Integration)
ADD_SOURCE_GROUP(Odometry)
ADD_SOURCE_GROUP(Registration)
ADD_SOURCE_GROUP(Utility)
ADD_SOURCE_GROUP(IO)
if (ENABLE_GUI)
    ADD_SOURCE_GROUP(GUI)
else ()
    # Need a GUI target so that $<TARGET_OBJECTS:GUI> below works
    # We can't create an empty library, but Gui.cpp has no dependencies on
    # any other files.
    add_library(GUI OBJECT "GUI/Gui.cpp")
endif()
ADD_SOURCE_GROUP(Visualization)

# Install headers
install(DIRECTORY   "${CMAKE_CURRENT_SOURCE_DIR}"
        DESTINATION "${CMAKE_INSTALL_PREFIX}/include"
        PATTERN     "Visualization/Shader/GLSL" EXCLUDE
        PATTERN     "*.cpp" EXCLUDE
        PATTERN     "*.in" EXCLUDE
        PATTERN     "*.txt" EXCLUDE)

# note: adding at least one real source file to any target that references
# reference: https://cmake.org/cmake/help/v3.12/command/add_library.html#object-libraries
add_library(${CMAKE_PROJECT_NAME}
    Open3DConfig.cpp
    $<TARGET_OBJECTS:Camera>
    $<TARGET_OBJECTS:ColorMap>
    $<TARGET_OBJECTS:Core>
    $<TARGET_OBJECTS:Geometry>
    $<TARGET_OBJECTS:Integration>
    $<TARGET_OBJECTS:Odometry>
    $<TARGET_OBJECTS:Registration>
    $<TARGET_OBJECTS:Utility>
    $<TARGET_OBJECTS:IO>
    $<TARGET_OBJECTS:GUI>
    $<TARGET_OBJECTS:Visualization>
)
ShowAndAbortOnWarning(${CMAKE_PROJECT_NAME})

# headless rendering
if (ENABLE_HEADLESS_RENDERING)
    find_package(OSMesa REQUIRED)
    include_directories(${OSMESA_INCLUDE_DIR})
    list(APPEND 3RDPARTY_INCLUDE_DIRS ${OSMESA_INCLUDE_DIR})
    target_link_libraries(${CMAKE_PROJECT_NAME} ${OSMESA_LIBRARY})
<<<<<<< HEAD
    set(OGL_LIBS ${OSMESA_LIBRARY})
=======
>>>>>>> 4d56c48f
    list(APPEND 3RDPARTY_LIBRARIES ${OSMESA_LIBRARY})
else ()
    find_package(OpenGL REQUIRED)
    target_link_libraries(${CMAKE_PROJECT_NAME} ${OPENGL_LIBRARIES})
    set(OGL_LIBS ${OPENGL_LIBRARIES})
endif ()

# Use whole-archive to support static registration
# TODO: handle Windows
if(APPLE)
    set(ENABLE_WHOLE_ARCHIVE -Wl,-force_load)
    set(DISABLE_WHOLE_ARCHIVE "") # -noall_load is obsolete
else()
    set(ENABLE_WHOLE_ARCHIVE -Wl,--whole-archive)
    set(DISABLE_WHOLE_ARCHIVE -Wl,--no-whole-archive)
endif()

target_link_libraries(${CMAKE_PROJECT_NAME}
                      ${3RDPARTY_LIBRARIES}
                      ${OMP_LIBRARIES})

# input_dirs: a list of absolute paths in the source dir
# output_dirs: a list of relative paths in the install dir
# input_base_dir: the base dir of input_dirs
function(SourcePath2InstallPath input_dirs output_dirs input_base_dir)
    get_filename_component(absolute_input_base_dir ${input_base_dir} ABSOLUTE)
    foreach(input_dir ${input_dirs})
        # We need to handle case where input_dir is not child subdirectory of
        # input_base_dir (or input_base_dir itself).
        # This could happen for pre-installed headers, e.g.
        #   input_dir == /usr/include/libpng16
        #   input_base_dir = /path-to-repo/Open3D
        if(${input_dir} MATCHES "^${absolute_input_base_dir}($|/.*)")
            # extract path relative to the project source dir
            set(relative_path "")
            file(RELATIVE_PATH relative_path ${absolute_input_base_dir} ${input_dir})

            # construct relative path in the install dir
            set(install_path "${CMAKE_INSTALL_PREFIX}/include/${CMAKE_PROJECT_NAME}/${relative_path}")

            # save
            list(APPEND converted ${install_path})
        else()
            # When input_dir is not child subdirectory of input_base_dir,
            # we simply use the input_dir.
            list(APPEND converted ${input_dir})
        endif()
    endforeach()
    set (${output_dirs} ${converted} PARENT_SCOPE)
endfunction()

# build a list of include folders
SourcePath2InstallPath("${3RDPARTY_INCLUDE_DIRS_AT_INSTALL}" INSTALL_3RDPARTY_INCLUDE_DIRS ${PROJECT_SOURCE_DIR})

# set Open3D include directories
list(APPEND CONFIG_Open3D_INCLUDE_DIRS
    ${CMAKE_INSTALL_PREFIX}/include
    ${INSTALL_3RDPARTY_INCLUDE_DIRS}
)
list(REMOVE_DUPLICATES CONFIG_Open3D_INCLUDE_DIRS)


# set Open3D libraries
# If Open3D is a shared library
#     - Built-from-source 3rd-party libraries is embedded in Open3D
#     - Built-from-source 3rd-party libraries will NOT be installed
#     - A user app needs to link
#           1) Open3D
#           2) Pre-installed 3rd-party libraries
# If Open3D is a static library
#     - Built-from-source 3rd-party libraries is NOT embedded in Open3D
#     - Built-from-source 3rd-party libraries will be installed
#     - A user app needs to link
#           1) Open3D
#           2) Pre-installed 3rd-party libraries
#           3) Built-from-source 3rd-party libraries
list(APPEND CONFIG_Open3D_LIBRARIES "${CMAKE_PROJECT_NAME}" ${OGL_LIBS} ${OMP_LIBRARIES})
if (BUILD_SHARED_LIBS)
    list(APPEND CONFIG_Open3D_LIBRARIES ${PRE_BUILT_3RDPARTY_LIBRARIES})
else ()
    list(APPEND CONFIG_Open3D_LIBRARIES ${3RDPARTY_LIBRARIES})
endif ()

# hot-fix for glfw vs glfw3 issue for Windows
# TODO: we shall revisit this for a better fix
# glfw is the target_name i.e. there is add_library(glfw) in glfw's cmake
# glfw3.lib (or libglfw3.a) is the library name of the compiled glfw
function(list_replace src_list dst_list src_val dst_val)
    foreach(val ${src_list})
        if(${val} STREQUAL ${src_val})
            message(STATUS "Replacing ${val} with ${dst_val}")
            list(APPEND converted ${dst_val})
        else()
            list(APPEND converted ${val})
        endif()
    endforeach()
    set(${dst_list} ${converted} PARENT_SCOPE)
endfunction(list_replace)

if (${BUILD_GLFW})
    message(STATUS "${CONFIG_Open3D_LIBRARIES}")
    list_replace("${CONFIG_Open3D_LIBRARIES}" CONFIG_Open3D_LIBRARIES "glfw" "glfw3")
    message(STATUS "${CONFIG_Open3D_LIBRARIES}")
endif()

# set Open3D library directories
list(APPEND CONFIG_Open3D_LIBRARY_DIRS
    "${CMAKE_INSTALL_PREFIX}/lib"
    ${3RDPARTY_LIBRARY_DIRS}
    ${OMP_LIBRARY_DIRS})

include(CMakePackageConfigHelpers)

# find_package Open3D
configure_package_config_file(Open3DConfig.cmake.in
                              "${PROJECT_BINARY_DIR}${CMAKE_FILES_DIRECTORY}/Open3DConfig.cmake"
                              INSTALL_DESTINATION ${INSTALL_CMAKE_DIR}
                              PATH_VARS CONFIG_Open3D_INCLUDE_DIRS CONFIG_Open3D_LIBRARY_DIRS
                              NO_SET_AND_CHECK_MACRO
                              NO_CHECK_REQUIRED_COMPONENTS_MACRO)

# find_package Open3D Version
write_basic_package_version_file("${PROJECT_BINARY_DIR}/Open3DConfigVersion.cmake"
                                 VERSION ${PROJECT_VERSION}
                                 COMPATIBILITY ExactVersion)

# install
install(TARGETS ${CMAKE_PROJECT_NAME}
        RUNTIME DESTINATION ${CMAKE_INSTALL_PREFIX}/bin
        LIBRARY DESTINATION ${CMAKE_INSTALL_PREFIX}/lib
        ARCHIVE DESTINATION ${CMAKE_INSTALL_PREFIX}/lib)

file(GLOB HEADERS_ROOT "${CMAKE_CURRENT_SOURCE_DIR}/*.h")
install(FILES ${HEADERS_ROOT} DESTINATION ${CMAKE_INSTALL_PREFIX}/include/${CMAKE_PROJECT_NAME})

# Install the Open3DConfig.cmake and Open3DConfigVersion.cmake
install(FILES
        "${PROJECT_BINARY_DIR}${CMAKE_FILES_DIRECTORY}/Open3DConfig.cmake"
        "${PROJECT_BINARY_DIR}/Open3DConfigVersion.cmake"
        DESTINATION "${INSTALL_CMAKE_DIR}" COMPONENT dev)

# uninstall target
if (NOT TARGET uninstall)
    configure_file("${CMAKE_CURRENT_SOURCE_DIR}/cmake_uninstall.cmake.in"
                   "${CMAKE_CURRENT_BINARY_DIR}/cmake_uninstall.cmake"
                   IMMEDIATE @ONLY)

    add_custom_target(uninstall COMMAND ${CMAKE_COMMAND} -P
                      ${CMAKE_CURRENT_BINARY_DIR}/cmake_uninstall.cmake)
endif ()

# Export GUI_RESOURCE_FILES up to parent CMake context (src/)
set(GUI_RESOURCE_FILES ${GUI_RESOURCE_FILES} PARENT_SCOPE)<|MERGE_RESOLUTION|>--- conflicted
+++ resolved
@@ -71,11 +71,8 @@
     include_directories(${OSMESA_INCLUDE_DIR})
     list(APPEND 3RDPARTY_INCLUDE_DIRS ${OSMESA_INCLUDE_DIR})
     target_link_libraries(${CMAKE_PROJECT_NAME} ${OSMESA_LIBRARY})
-<<<<<<< HEAD
+    list(APPEND 3RDPARTY_LIBRARIES ${OSMESA_LIBRARY})
     set(OGL_LIBS ${OSMESA_LIBRARY})
-=======
->>>>>>> 4d56c48f
-    list(APPEND 3RDPARTY_LIBRARIES ${OSMESA_LIBRARY})
 else ()
     find_package(OpenGL REQUIRED)
     target_link_libraries(${CMAKE_PROJECT_NAME} ${OPENGL_LIBRARIES})
